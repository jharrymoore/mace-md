--- conflicted
+++ resolved
@@ -35,10 +35,7 @@
     PME,
     HBonds,
 )
-<<<<<<< HEAD
 from mdtraj.reporters import HDF5Reporter, NetCDFReporter
-=======
->>>>>>> 2eddb513
 from ase.optimize import LBFGS
 from openmm.app.metadynamics import Metadynamics, BiasVariable
 from openmm.app.topology import Topology
@@ -249,7 +246,6 @@
         if self.set_temperature:
             logging.info(f"Setting temperature to {self.temperature} K")
             simulation.context.setVelocitiesToTemperature(self.temperature)
-<<<<<<< HEAD
         # reporter = StateDataReporter(
         # if lambda_schedule is not None:
         #     reporter = ExtendedStateDataReporter(
@@ -278,8 +274,6 @@
                 velocities=True,
             )
         )
-=======
->>>>>>> 2eddb513
 
         simulation.reporters.append(
             StateDataReporter(
