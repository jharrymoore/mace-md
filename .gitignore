*.egg-info
junk
build
<<<<<<< HEAD
__pycache__/
xpu_test
=======
xpu_test
__pycache__/
>>>>>>> 87c7b1ae
<|MERGE_RESOLUTION|>--- conflicted
+++ resolved
@@ -1,10 +1,6 @@
 *.egg-info
 junk
 build
-<<<<<<< HEAD
 __pycache__/
 xpu_test
-=======
-xpu_test
-__pycache__/
->>>>>>> 87c7b1ae
+__pycache__/